#!/bin/bash

# Check OS and VERSION
OS=$(cat /etc/os-release | grep ^ID= | cut -d'=' -f2)
temp="${OS%\"}"
temp="${temp#\"}"
OS="$temp"
VER=$(cat /etc/os-release | grep ^VERSION_ID | tr -d 'VERSION_ID="')
OS_FLAVOUR="$OS""$VER"

source skc_library.conf

SKCLIB_INST_PATH=/opt/skc
KMS_NPM_PATH=$SKCLIB_INST_PATH/etc/kms_npm.ini
CREDENTIAL_PATH=$SKCLIB_INST_PATH/etc/credential_agent.ini
CURL_OPTS="-s -k"
CONTENT_TYPE="Content-Type: application/json"
ACCEPT="Accept: application/jwt"
SGX_DEFAULT_PATH=/etc/sgx_default_qcnl.conf
aas_url=https://$AAS_IP:$AAS_PORT/aas

mkdir -p /tmp/skclib
tmpdir=$(mktemp -d -p /tmp/skclib)

red=`tput setaf 1`
green=`tput setaf 2`
reset=`tput sgr0`

cat > $tmpdir/aasadmin.json << EOF
{
	"username": "admin@aas",
	"password": "aasAdminPass"
}
EOF

#Get the AAS Admin JWT Token
output=`curl $CURL_OPTS -X POST -H "$CONTENT_TYPE" -H "ACCEPT" --data @$tmpdir/aasadmin.json -w "%{http_code}" $aas_url/token`
Bearer_token=`echo $output | rev | cut -c 4- | rev`

if [ "$OS" == "rhel" ]
then
# RHEL
dnf install -qy jq

elif [ "$OS" == "ubuntu" ]
then
# Ubuntu
apt install -qy jq

fi

# This routined checks if skc_library user exists and reurns user id
# it creates a new user if one does not exist
create_skclib_user()
{
cat > $tmpdir/user.json << EOF
{
"username":"$SKC_USER",
"password":"$SKC_USER_PASSWORD"
}
EOF

	#check if user already exists
	curl $CURL_OPTS -H "Authorization: Bearer ${Bearer_token}" -o $tmpdir/user_response.json -w "%{http_code}" $aas_url/users?name=$SKC_USER > $tmpdir/user_response.status

	len=$(jq '. | length' < $tmpdir/user_response.json)
	if [ $len -ne 0 ]; then
		user_id=$(jq -r '.[0] .user_id' < $tmpdir/user_response.json)
	else
		curl $CURL_OPTS -X POST -H "$CONTENT_TYPE" -H "Authorization: Bearer ${Bearer_token}" --data @$tmpdir/user.json -o $tmpdir/user_response.json -w "%{http_code}" $aas_url/users > $tmpdir/user_response.status

		local status=$(cat $tmpdir/user_response.status)
		if [ $status -ne 201 ]; then
			return 1
		fi

		if [ -s $tmpdir/user_response.json ]; then
			user_id=$(jq -r '.user_id' < $tmpdir/user_response.json)
			if [ -n "$user_id" ]; then
				echo "${green} Created skc_library user, id: $user_id ${reset}"
			fi
		fi
	fi
}

# This routined checks if skc_library CertApprover/KeyTransfer roles exist and reurns those role ids
# it creates above roles if not present in AAS db
create_roles()
{
cat > $tmpdir/certroles.json << EOF
{
	"service": "CMS",
	"name": "CertApprover",
	"context": "CN=$SKC_USER;CERTTYPE=TLS-Client"
}
EOF

cat > $tmpdir/keytransferroles.json << EOF
{
	"service": "KBS",
	"name": "KeyTransfer",
	"context": "permissions=nginx,USA"
}
EOF

	#check if CertApprover role already exists
	curl $CURL_OPTS -H "Authorization: Bearer ${Bearer_token}" -o $tmpdir/role_response.json -w "%{http_code}" $aas_url/roles?name=CertApprover > $tmpdir/role_response.status

<<<<<<< HEAD
	cms_role_id=$(jq --arg USER $SKC_USER -r '.[] | select ( .context | ( contains("TLS-Client") and contains($USER)))' < $tmpdir/role_response.json | jq -r '.role_id')
	if [ -z $cms_role_id ]; then
=======
	len=$(jq '. | length' < $tmpdir/role_response.json)
        if [ $len -ne 0 ]; then
                cms_role_id=$(jq -r '.[0] .role_id' < $tmpdir/role_response.json)
                echo $cms_role_id
        else
>>>>>>> c6b606d2
		curl $CURL_OPTS -X POST -H "$CONTENT_TYPE" -H "Authorization: Bearer ${Bearer_token}" --data @$tmpdir/certroles.json -o $tmpdir/role_response.json -w "%{http_code}" $aas_url/roles > $tmpdir/role_response-status.json

		local status=$(cat $tmpdir/role_response-status.json)
		if [ $status -ne 201 ]; then
			return 1
		fi

		if [ -s $tmpdir/role_response.json ]; then
			cms_role_id=$(jq -r '.role_id' < $tmpdir/role_response.json)
		fi
	fi

	#check if KeyTransfer role already exists
	curl $CURL_OPTS -H "Authorization: Bearer ${Bearer_token}" -o $tmpdir/role_resp.json -w "%{http_code}" $aas_url/roles?name=KeyTransfer > $tmpdir/role_resp.status

	len=$(jq '. | length' < $tmpdir/role_resp.json)
	if [ $len -ne 0 ]; then
		kbs_role_id=$(jq -r '.[0] .role_id' < $tmpdir/role_resp.json)
	else
		curl $CURL_OPTS -X POST -H "$CONTENT_TYPE" -H "Authorization: Bearer ${Bearer_token}" --data @$tmpdir/keytransferroles.json -o $tmpdir/role_resp.json -w "%{http_code}" $aas_url/roles > $tmpdir/role_resp-status.json

		local status=$(cat $tmpdir/role_resp-status.json)
		if [ $status -ne 201 ]; then
			return 1
		fi

		if [ -s $tmpdir/role_resp.json ]; then
			kbs_role_id=$(jq -r '.role_id' < $tmpdir/role_resp.json)
		fi
	fi
	ROLE_ID_TO_MAP=`echo \"$cms_role_id\",\"$kbs_role_id\"`
}

#Map skc_library User to Roles
mapUser_to_role() {
cat >$tmpdir/mapRoles.json <<EOF
{
	"role_ids": [$ROLE_ID_TO_MAP]
}
EOF

	curl $CURL_OPTS -X POST -H "Content-Type: application/json" -H "Authorization: Bearer ${Bearer_token}" --data @$tmpdir/mapRoles.json -o $tmpdir/mapRoles_response.json -w "%{http_code}" $aas_url/users/$user_id/roles > $tmpdir/mapRoles_response-status.json

	local actual_status=$(cat $tmpdir/mapRoles_response-status.json)
	if [ $actual_status -ne 201 ]; then
		return 1 
	fi
}

SKCLIB_SETUP="create_skclib_user create_roles mapUser_to_role"
status=
for api in $SKCLIB_SETUP
do
	eval $api
    	status=$?
	if [ $status -ne 0 ]; then
		break;
	fi
done

if [ $status -ne 0 ]; then
	echo "${red} skc_library user/roles creation failed: $api ${reset}"
	exit 1
else
	echo "${green} skc_library user/roles creation completed ${reset}"
fi

#Get Token for SKC_Library user
curl $CURL_OPTS -X POST -H "$CONTENT_TYPE" -H "$ACCEPT" --data @$tmpdir/user.json -o $tmpdir/skclib_token-response.json -w "%{http_code}" $aas_url/token > $tmpdir/skclibtoken-response.status

status=$(cat $tmpdir/skclibtoken-response.status)
if [ $status -ne 200 ]; then
	echo "${red} Couldn't get bearer token for skc_library user ${reset}"
	exit 1
else
	SKC_TOKEN=`cat $tmpdir/skclib_token-response.json`
fi

update_credential_ini()
{
	sed -i "s|server=.*|server=https:\/\/$KBS_HOSTNAME:$KBS_PORT|g" $KMS_NPM_PATH
	sed -i "s|request_params=.*|request_params=\"\/CN=$SKC_USER\"|g" $CREDENTIAL_PATH
	sed -i "s|server=.*|server=$CMS_IP|g" $CREDENTIAL_PATH
	sed -i "s|port=.*|port=$CMS_PORT|g" $CREDENTIAL_PATH
	sed -i "s|^token=.*|token=\"$SKC_TOKEN\"|g" $CREDENTIAL_PATH
	curl $CURL_OPTS -H 'Accept:application/x-pem-file' https://$CMS_IP:$CMS_PORT/cms/v1/ca-certificates > $SKCLIB_INST_PATH/store/cms-ca.cert
}

run_credential_agent()
{
	$SKCLIB_INST_PATH/bin/credential_agent_init
	if [ $? -ne 0 ]
	then
		echo "${red} credential_agent init failed ${reset}"
		exit 1
	fi
}

update_kbshostname_in_conf_file()
{
	sed -i "s|PCCS_URL=.*|PCCS_URL=https:\/\/$SCS_IP:$SCS_PORT/scs/sgx/certification/v1/|g" $SGX_DEFAULT_PATH
	grep -q "^$KBS_IP" /etc/hosts && sed -i "s/^$KBS_IP.*/$KBS_IP $KBS_HOSTNAME/" /etc/hosts || sed -i "1i $KBS_IP $KBS_HOSTNAME" /etc/hosts
}

update_credential_ini
run_credential_agent
update_kbshostname_in_conf_file
rm -rf $tmpdir<|MERGE_RESOLUTION|>--- conflicted
+++ resolved
@@ -106,16 +106,11 @@
 	#check if CertApprover role already exists
 	curl $CURL_OPTS -H "Authorization: Bearer ${Bearer_token}" -o $tmpdir/role_response.json -w "%{http_code}" $aas_url/roles?name=CertApprover > $tmpdir/role_response.status
 
-<<<<<<< HEAD
-	cms_role_id=$(jq --arg USER $SKC_USER -r '.[] | select ( .context | ( contains("TLS-Client") and contains($USER)))' < $tmpdir/role_response.json | jq -r '.role_id')
-	if [ -z $cms_role_id ]; then
-=======
 	len=$(jq '. | length' < $tmpdir/role_response.json)
         if [ $len -ne 0 ]; then
                 cms_role_id=$(jq -r '.[0] .role_id' < $tmpdir/role_response.json)
                 echo $cms_role_id
         else
->>>>>>> c6b606d2
 		curl $CURL_OPTS -X POST -H "$CONTENT_TYPE" -H "Authorization: Bearer ${Bearer_token}" --data @$tmpdir/certroles.json -o $tmpdir/role_response.json -w "%{http_code}" $aas_url/roles > $tmpdir/role_response-status.json
 
 		local status=$(cat $tmpdir/role_response-status.json)
